/* Copyright (C) 1995-1998 Eric Young (eay@cryptsoft.com)
 * All rights reserved.
 *
 * This package is an SSL implementation written
 * by Eric Young (eay@cryptsoft.com).
 * The implementation was written so as to conform with Netscapes SSL.
 *
 * This library is free for commercial and non-commercial use as long as
 * the following conditions are aheared to.  The following conditions
 * apply to all code found in this distribution, be it the RC4, RSA,
 * lhash, DES, etc., code; not just the SSL code.  The SSL documentation
 * included with this distribution is covered by the same copyright terms
 * except that the holder is Tim Hudson (tjh@cryptsoft.com).
 *
 * Copyright remains Eric Young's, and as such any Copyright notices in
 * the code are not to be removed.
 * If this package is used in a product, Eric Young should be given attribution
 * as the author of the parts of the library used.
 * This can be in the form of a textual message at program startup or
 * in documentation (online or textual) provided with the package.
 *
 * Redistribution and use in source and binary forms, with or without
 * modification, are permitted provided that the following conditions
 * are met:
 * 1. Redistributions of source code must retain the copyright
 *    notice, this list of conditions and the following disclaimer.
 * 2. Redistributions in binary form must reproduce the above copyright
 *    notice, this list of conditions and the following disclaimer in the
 *    documentation and/or other materials provided with the distribution.
 * 3. All advertising materials mentioning features or use of this software
 *    must display the following acknowledgement:
 *    "This product includes cryptographic software written by
 *     Eric Young (eay@cryptsoft.com)"
 *    The word 'cryptographic' can be left out if the rouines from the library
 *    being used are not cryptographic related :-).
 * 4. If you include any Windows specific code (or a derivative thereof) from
 *    the apps directory (application code) you must include an acknowledgement:
 *    "This product includes software written by Tim Hudson (tjh@cryptsoft.com)"
 *
 * THIS SOFTWARE IS PROVIDED BY ERIC YOUNG ``AS IS'' AND
 * ANY EXPRESS OR IMPLIED WARRANTIES, INCLUDING, BUT NOT LIMITED TO, THE
 * IMPLIED WARRANTIES OF MERCHANTABILITY AND FITNESS FOR A PARTICULAR PURPOSE
 * ARE DISCLAIMED.  IN NO EVENT SHALL THE AUTHOR OR CONTRIBUTORS BE LIABLE
 * FOR ANY DIRECT, INDIRECT, INCIDENTAL, SPECIAL, EXEMPLARY, OR CONSEQUENTIAL
 * DAMAGES (INCLUDING, BUT NOT LIMITED TO, PROCUREMENT OF SUBSTITUTE GOODS
 * OR SERVICES; LOSS OF USE, DATA, OR PROFITS; OR BUSINESS INTERRUPTION)
 * HOWEVER CAUSED AND ON ANY THEORY OF LIABILITY, WHETHER IN CONTRACT, STRICT
 * LIABILITY, OR TORT (INCLUDING NEGLIGENCE OR OTHERWISE) ARISING IN ANY WAY
 * OUT OF THE USE OF THIS SOFTWARE, EVEN IF ADVISED OF THE POSSIBILITY OF
 * SUCH DAMAGE.
 *
 * The licence and distribution terms for any publically available version or
 * derivative of this code cannot be changed.  i.e. this code cannot simply be
 * copied and put under another distribution licence
 * [including the GNU Public Licence.] */

#include <openssl/rsa.h>

#include <assert.h>
#include <string.h>

#include <openssl/bn.h>
#include <openssl/err.h>
#include <openssl/mem.h>

#include "internal.h"
#include "../internal.h"


static int rsa_private_transform(RSA *rsa, uint8_t *out, const uint8_t *in,
                                 size_t len);

static int check_modulus_and_exponent_sizes(const BIGNUM *n, const BIGNUM *e,
                                            size_t min_bits, size_t max_bits) {
  unsigned rsa_bits = BN_num_bits(n);

  if (rsa_bits < min_bits) {
    OPENSSL_PUT_ERROR(RSA, RSA_R_KEY_SIZE_TOO_SMALL);
    return 0;
  }
  if (rsa_bits > 16 * 1024 || rsa_bits > max_bits) {
    OPENSSL_PUT_ERROR(RSA, RSA_R_MODULUS_TOO_LARGE);
    return 0;
  }

  /* Mitigate DoS attacks by limiting the exponent size. 33 bits was chosen as
   * the limit based on the recommendations in [1] and [2]. Windows CryptoAPI
   * doesn't support values larger than 32 bits [3], so it is unlikely that
   * exponents larger than 32 bits are being used for anything Windows commonly
   * does.
   *
   * [1] https://www.imperialviolet.org/2012/03/16/rsae.html
   * [2] https://www.imperialviolet.org/2012/03/17/rsados.html
   * [3] https://msdn.microsoft.com/en-us/library/aa387685(VS.85).aspx */
  static const unsigned kMaxExponentBits = 33;

  if (BN_num_bits(e) > kMaxExponentBits) {
    OPENSSL_PUT_ERROR(RSA, RSA_R_BAD_E_VALUE);
    return 0;
  }

  /* Verify |n > e|. Comparing |rsa_bits| to |kMaxExponentBits| is a small
   * shortcut to comparing |n| and |e| directly. In reality, |kMaxExponentBits|
   * is much smaller than the minimum RSA key size that any application should
   * accept. */
  if (rsa_bits <= kMaxExponentBits) {
    OPENSSL_PUT_ERROR(RSA, RSA_R_KEY_SIZE_TOO_SMALL);
    return 0;
  }
  assert(BN_ucmp(n, e) > 0);

  return 1;
}

unsigned RSA_size(const RSA *rsa) {
  return BN_num_bytes(rsa->n);
}

int RSA_encrypt(const BIGNUM *n, const BIGNUM *e, size_t *out_len, uint8_t *out,
                size_t max_out, const uint8_t *in, size_t in_len, int padding) {
  const unsigned rsa_size = BN_num_bytes(n); /* RSA_size((n, e)) */
  BIGNUM *f, *result;
  uint8_t *buf = NULL;
  BN_CTX *ctx = NULL;
  int i, ret = 0;

  if (max_out < rsa_size) {
    OPENSSL_PUT_ERROR(RSA, RSA_R_OUTPUT_BUFFER_TOO_SMALL);
    return 0;
  }

  /* XXX: |min_bits| should be much higer than 256, but this is what is needed
   * to get the rsa_test.cc tests to pass. */
  if (!check_modulus_and_exponent_sizes(n, e, 256, 16 * 1024)) {
    return 0;
  }

  ctx = BN_CTX_new();
  if (ctx == NULL) {
    return 0;
  }

  BN_CTX_start(ctx);
  f = BN_CTX_get(ctx);
  result = BN_CTX_get(ctx);
  buf = OPENSSL_malloc(rsa_size);
  if (!f || !result || !buf) {
    OPENSSL_PUT_ERROR(RSA, ERR_R_MALLOC_FAILURE);
    goto err;
  }

  switch (padding) {
    case RSA_PKCS1_PADDING:
      i = RSA_padding_add_PKCS1_type_2(buf, rsa_size, in, in_len);
      break;
    case RSA_NO_PADDING:
      i = RSA_padding_add_none(buf, rsa_size, in, in_len);
      break;
    case RSA_PKCS1_OAEP_PADDING:
      /* ring: BoringSSL supports |RSA_PKCS1_OAEP_PADDING| here, defaulting
       * to SHA-1 for both digest algorithms, and no label. *ring* doesn't
       * support this (yet) because it doesn't want have a hard-coded
       * dependency on SHA-1. Also, *ring* it doesn't want to depend on the
       * |EVP_MD| API, so the calculation of OAEP padding needs to be redone
       * using |ring::digest|. */
      /* fall through */
    default:
      OPENSSL_PUT_ERROR(RSA, RSA_R_UNKNOWN_PADDING_TYPE);
      goto err;
  }

  if (i <= 0) {
    goto err;
  }

  if (BN_bin2bn(buf, rsa_size, f) == NULL) {
    goto err;
  }

  if (BN_ucmp(f, n) >= 0) {
    /* usually the padding functions would catch this */
    OPENSSL_PUT_ERROR(RSA, RSA_R_DATA_TOO_LARGE_FOR_MODULUS);
    goto err;
  }

  /* TODO: This should be a constant-time operation, no? */
  if (!BN_mod_exp_mont(result, f, e, n, ctx, NULL)) {
    goto err;
  }

  /* put in leading 0 bytes if the number is less than the length of the
   * modulus */
  if (!BN_bn2bin_padded(out, rsa_size, result)) {
    OPENSSL_PUT_ERROR(RSA, ERR_R_INTERNAL_ERROR);
    goto err;
  }

  *out_len = rsa_size;
  ret = 1;

err:
  BN_CTX_end(ctx);
  BN_CTX_free(ctx);
  OPENSSL_free(buf);
  return ret;
}

/* MAX_BLINDINGS_PER_RSA defines the maximum number of cached BN_BLINDINGs per
 * RSA*. Then this limit is exceeded, BN_BLINDING objects will be created and
 * destroyed as needed. */
#define MAX_BLINDINGS_PER_RSA 1024

/* rsa_blinding_get returns a BN_BLINDING to use with |rsa|. It does this by
 * allocating one of the cached BN_BLINDING objects in |rsa->blindings|. If
 * none are free, the cache will be extended by a extra element and the new
 * BN_BLINDING is returned.
 *
 * On success, the index of the assigned BN_BLINDING is written to
 * |*index_used| and must be passed to |rsa_blinding_release| when finished. */
static BN_BLINDING *rsa_blinding_get(RSA *rsa, unsigned *index_used) {
  assert(rsa->mont_n != NULL);

  BN_BLINDING *ret = NULL;
  BN_BLINDING **new_blindings;
  uint8_t *new_blindings_inuse;
  char overflow = 0;

  CRYPTO_MUTEX_lock_write(&rsa->lock);

  unsigned i;
  for (i = 0; i < rsa->num_blindings; i++) {
    if (rsa->blindings_inuse[i] == 0) {
      rsa->blindings_inuse[i] = 1;
      ret = rsa->blindings[i];
      *index_used = i;
      break;
    }
  }

  if (ret != NULL) {
    CRYPTO_MUTEX_unlock(&rsa->lock);
    return ret;
  }

  overflow = rsa->num_blindings >= MAX_BLINDINGS_PER_RSA;

  /* We didn't find a free BN_BLINDING to use so increase the length of
   * the arrays by one and use the newly created element. */

  CRYPTO_MUTEX_unlock(&rsa->lock);
  ret = BN_BLINDING_new();
  if (ret == NULL) {
    return NULL;
  }

  if (overflow) {
    /* We cannot add any more cached BN_BLINDINGs so we use |ret|
     * and mark it for destruction in |rsa_blinding_release|. */
    *index_used = MAX_BLINDINGS_PER_RSA;
    return ret;
  }

  CRYPTO_MUTEX_lock_write(&rsa->lock);

  new_blindings =
      OPENSSL_malloc(sizeof(BN_BLINDING *) * (rsa->num_blindings + 1));
  if (new_blindings == NULL) {
    goto err1;
  }
  memcpy(new_blindings, rsa->blindings,
         sizeof(BN_BLINDING *) * rsa->num_blindings);
  new_blindings[rsa->num_blindings] = ret;

  new_blindings_inuse = OPENSSL_malloc(rsa->num_blindings + 1);
  if (new_blindings_inuse == NULL) {
    goto err2;
  }
  memcpy(new_blindings_inuse, rsa->blindings_inuse, rsa->num_blindings);
  new_blindings_inuse[rsa->num_blindings] = 1;
  *index_used = rsa->num_blindings;

  OPENSSL_free(rsa->blindings);
  rsa->blindings = new_blindings;
  OPENSSL_free(rsa->blindings_inuse);
  rsa->blindings_inuse = new_blindings_inuse;
  rsa->num_blindings++;

  CRYPTO_MUTEX_unlock(&rsa->lock);
  return ret;

err2:
  OPENSSL_free(new_blindings);

err1:
  CRYPTO_MUTEX_unlock(&rsa->lock);
  BN_BLINDING_free(ret);
  return NULL;
}

/* rsa_blinding_release marks the cached BN_BLINDING at the given index as free
 * for other threads to use. */
static void rsa_blinding_release(RSA *rsa, BN_BLINDING *blinding,
                                 unsigned blinding_index) {
  if (blinding_index == MAX_BLINDINGS_PER_RSA) {
    /* This blinding wasn't cached. */
    BN_BLINDING_free(blinding);
    return;
  }

  CRYPTO_MUTEX_lock_write(&rsa->lock);
  rsa->blindings_inuse[blinding_index] = 0;
  CRYPTO_MUTEX_unlock(&rsa->lock);
}

/* signing */
int RSA_sign_raw(RSA *rsa, size_t *out_len, uint8_t *out, size_t max_out,
                 const uint8_t *in, size_t in_len, int padding) {
  const unsigned rsa_size = RSA_size(rsa);
  uint8_t *buf = NULL;
  int i, ret = 0;

  if (max_out < rsa_size) {
    OPENSSL_PUT_ERROR(RSA, RSA_R_OUTPUT_BUFFER_TOO_SMALL);
    return 0;
  }

  buf = OPENSSL_malloc(rsa_size);
  if (buf == NULL) {
    OPENSSL_PUT_ERROR(RSA, ERR_R_MALLOC_FAILURE);
    goto err;
  }

  switch (padding) {
    case RSA_PKCS1_PADDING:
      i = RSA_padding_add_PKCS1_type_1(buf, rsa_size, in, in_len);
      break;
    case RSA_NO_PADDING:
      i = RSA_padding_add_none(buf, rsa_size, in, in_len);
      break;
    default:
      OPENSSL_PUT_ERROR(RSA, RSA_R_UNKNOWN_PADDING_TYPE);
      goto err;
  }

  if (i <= 0) {
    goto err;
  }

  if (!rsa_private_transform(rsa, out, buf, rsa_size)) {
    goto err;
  }

  *out_len = rsa_size;
  ret = 1;

err:
  OPENSSL_free(buf);
  return ret;
}

/* rsa_public_decrypt decrypts the RSA signature |in| using the public key with
 * modulus |n| and exponent |e|, leaving the decrypted signature in |out|.
 * |out_len| and |in_len| must both be equal to |RSA_size(rsa)|. |min_bits| and
 * |max_bits| are the minimum and maximum allowed public key modulus sizes, in
 * bits. It returns one on success and zero on failure.
 *
 * When |rsa_public_decrypt| succeeds, the caller must then check the
 * signature value (and padding) left in |out|. */
int rsa_public_decrypt(const BIGNUM *n, const BIGNUM *e, uint8_t *out,
                       size_t out_len, const uint8_t *in, size_t in_len,
                       size_t min_bits, size_t max_bits) {
  unsigned rsa_size = BN_num_bytes(n); /* RSA_size((n, e)); */
  BIGNUM *f, *result;
  int ret = 0;
  BN_CTX *ctx = NULL;

  if (out_len != rsa_size) {
    OPENSSL_PUT_ERROR(RSA, RSA_R_OUTPUT_BUFFER_TOO_SMALL);
    return 0;
  }
  if (in_len != rsa_size) {
    OPENSSL_PUT_ERROR(RSA, RSA_R_DATA_LEN_NOT_EQUAL_TO_MOD_LEN);
    return 0;
  }
<<<<<<< HEAD
  if (!check_modulus_and_exponent_sizes(n, e, min_bits, max_bits)) {
=======

  if (in_len != rsa_size) {
    OPENSSL_PUT_ERROR(RSA, RSA_R_DATA_LEN_NOT_EQUAL_TO_MOD_LEN);
    return 0;
  }

  if (!check_modulus_and_exponent_sizes(rsa)) {
>>>>>>> 9902262a
    return 0;
  }

  ctx = BN_CTX_new();
  if (ctx == NULL) {
    goto err;
  }

  BN_CTX_start(ctx);
  f = BN_CTX_get(ctx);
  result = BN_CTX_get(ctx);
  if (f == NULL || result == NULL) {
    OPENSSL_PUT_ERROR(RSA, ERR_R_MALLOC_FAILURE);
    goto err;
  }

  if (BN_bin2bn(in, in_len, f) == NULL) {
    goto err;
  }

  if (BN_ucmp(f, n) >= 0) {
    OPENSSL_PUT_ERROR(RSA, RSA_R_DATA_TOO_LARGE_FOR_MODULUS);
    goto err;
  }

  if (!BN_mod_exp_mont(result, f, e, n, ctx, NULL)) {
    goto err;
  }

  if (!BN_bn2bin_padded(out, out_len, result)) {
    OPENSSL_PUT_ERROR(RSA, ERR_R_INTERNAL_ERROR);
    goto err;
  }

  ret = 1;

err:
  if (ctx != NULL) {
    BN_CTX_end(ctx);
    BN_CTX_free(ctx);
  }
  return ret;
}

/* rsa_private_transform takes a big-endian integer from |in|, calculates the
 * d'th power of it, modulo the RSA modulus and writes the result as a
 * big-endian integer to |out|. Both |in| and |out| are |len| bytes long and
 * |len| is always equal to |RSA_size(rsa)|. If the result of the transform can
 * be represented in fewer than |len| bytes, then |out| must be zero padded on
 * the left.
 *
 * It returns one on success and zero otherwise.
 */
static int rsa_private_transform(RSA *rsa, uint8_t *out, const uint8_t *in,
                                 size_t len) {
  BN_CTX *ctx = NULL;
  unsigned blinding_index = 0;
  BN_BLINDING *blinding = NULL;

  ctx = BN_CTX_new();
  if (ctx == NULL) {
    return 0;
  }

  int ret = 0;

  BIGNUM base, r, tmp, mp, mq, vrfy;
  BN_init(&base);
  BN_init(&r);
  BN_init(&tmp);
  BN_init(&mp);
  BN_init(&mq);
  BN_init(&vrfy);

  if (BN_bin2bn(in, len, &base) == NULL) {
    goto err;
  }

  if (BN_ucmp(&base, rsa->n) >= 0) {
    /* Usually the padding functions would catch this. */
    OPENSSL_PUT_ERROR(RSA, RSA_R_DATA_TOO_LARGE_FOR_MODULUS);
    goto err;
  }

  blinding = rsa_blinding_get(rsa, &blinding_index);
  if (blinding == NULL ||
      !BN_BLINDING_convert(&base, blinding, rsa, ctx)) {
  }

  /* Extra reductions would be required if |p < q| and |p == q| is just plain
   * wrong. */
  assert(BN_cmp(rsa->q, rsa->p) < 0);

  /* mp := base^dmp1 mod p.
   *
   * |p * q == n| and |p > q| implies |p < n < p**2|. Thus, the base is just
   * reduced mod |p|. */
  assert(BN_get_flags(rsa->p, BN_FLG_CONSTTIME));
  assert(BN_get_flags(rsa->dmp1, BN_FLG_CONSTTIME));
  if (!BN_reduce_montgomery(&tmp, &base, rsa->mont_p, ctx) ||
      !BN_mod_exp_mont_consttime(&mp, &tmp, rsa->dmp1, rsa->p, ctx,
                                 rsa->mont_p)) {
    OPENSSL_PUT_ERROR(RSA, ERR_R_INTERNAL_ERROR);
    goto err;
  }

  /* mq := base^dmq1 mod q.
   *
   * |p * q == n| and |p > q| implies |q < q**2 < n < q**3|. Thus, |base| is
   * first reduced mod |q**2| and then reduced mod |q|. */
  assert(BN_get_flags(rsa->q, BN_FLG_CONSTTIME));
  assert(BN_get_flags(rsa->dmq1, BN_FLG_CONSTTIME));
  if (!BN_reduce_montgomery(&tmp, &base, rsa->mont_qq, ctx) ||
      !BN_reduce_montgomery(&tmp, &tmp, rsa->mont_q, ctx) ||
      !BN_mod_exp_mont_consttime(&mq, &tmp, rsa->dmq1, rsa->q, ctx,
                                 rsa->mont_q)) {
    OPENSSL_PUT_ERROR(RSA, ERR_R_INTERNAL_ERROR);
    goto err;
  }

  /* Combine them with Garner's algorithm.
   *
   * |0 <= mq < q < p| and |0 <= mp < p| implies |(-q) < (mp - mq) < p|, so
   * |BN_mod_sub_quick| can be used.
   *
   * In each multiplication, the Montgomery factor cancels out because |tmp| is
   * not Montgomery-encoded but the second input is.
   *
   * In the last multiplication, the reduction mod |n| isn't necessary because
   * |tmp < p| and |p * q == n| implies |tmp * q < n|. Montgomery
   * multiplication is used purely because it is implemented more efficiently.
   */
  if (!BN_mod_sub_quick(&tmp, &mp, &mq, rsa->p) ||
      !BN_mod_mul_montgomery(&tmp, &tmp, rsa->iqmp_mont, rsa->mont_p, ctx) ||
      !BN_mod_mul_montgomery(&tmp, &tmp, rsa->qmn_mont, rsa->mont_n, ctx) ||
      !BN_add(&r, &tmp, &mq)) {
    OPENSSL_PUT_ERROR(RSA, ERR_R_INTERNAL_ERROR);
    goto err;
  }

  /* Verify the result to protect against fault attacks as described in the
   * 1997 paper "On the Importance of Checking Cryptographic Protocols for
   * Faults" by Dan Boneh, Richard A. DeMillo, and Richard J. Lipton. Some
   * implementations do this only when the CRT is used, but we do it in all
   * cases. Section 6 of the aforementioned paper describes an attack that
   * works when the CRT isn't used. That attack is much less likely to succeed
   * than the CRT attack, but there have likely been improvements since 1997.
   *
   * This check is very cheap assuming |e| is small, which it almost always is. */
  if (!BN_mod_exp_mont(&vrfy, &r, rsa->e, rsa->n, ctx, rsa->mont_n) ||
      vrfy.top != base.top ||
      CRYPTO_memcmp(vrfy.d, base.d, (size_t)vrfy.top * sizeof(vrfy.d[0])) != 0) {
    OPENSSL_PUT_ERROR(RSA, ERR_R_INTERNAL_ERROR);
    goto err;
  }

  if (!BN_BLINDING_invert(&r, blinding, rsa->mont_n, ctx) ||
      !BN_bn2bin_padded(out, len, &r)) {
    OPENSSL_PUT_ERROR(RSA, ERR_R_INTERNAL_ERROR);
    goto err;
  }

  ret = 1;

err:
  BN_CTX_free(ctx);
  BN_free(&r);
  BN_free(&tmp);
  BN_free(&mp);
  BN_free(&mq);
  BN_free(&vrfy);
  if (blinding != NULL) {
    rsa_blinding_release(rsa, blinding, blinding_index);
  }

  return ret;
}

RSA *RSA_generate(int bits, uint32_t e, BN_GENCB *cb) {
  RSA *rsa = rsa_new_begin();
  if (rsa == NULL) {
    OPENSSL_PUT_ERROR(RSA, ERR_R_MALLOC_FAILURE)
    return NULL;
  }

  BIGNUM *r0 = NULL, *r1 = NULL, *r2 = NULL, *r3 = NULL, *tmp;
  int bitsp, bitsq, ok = -1, n = 0;
  BN_CTX *ctx = NULL;

  ctx = BN_CTX_new();
  if (ctx == NULL) {
    goto err;
  }
  BN_CTX_start(ctx);
  r0 = BN_CTX_get(ctx);
  r1 = BN_CTX_get(ctx);
  r2 = BN_CTX_get(ctx);
  r3 = BN_CTX_get(ctx);
  if (r0 == NULL || r1 == NULL || r2 == NULL || r3 == NULL) {
    goto err;
  }

  bitsp = (bits + 1) / 2;
  bitsq = bits - bitsp;

  rsa->e = BN_new();
  if (rsa->e == NULL ||
      !BN_set_word(rsa->e, e)) {
    goto err;
  }

  /* generate p and q */
  rsa->p = BN_new();
  rsa->q = BN_new();
  if (rsa->p == NULL ||
      rsa->q == NULL) {
    goto err;
  }
  for (;;) {
    if (!BN_generate_prime_ex(rsa->p, bitsp, cb) ||
        !BN_sub(r2, rsa->p, BN_value_one()) ||
        !BN_gcd(r1, r2, rsa->e, ctx)) {
      goto err;
    }
    if (BN_is_one(r1)) {
      break;
    }
    if (!BN_GENCB_call(cb, 2, n++)) {
      goto err;
    }
  }
  if (!BN_GENCB_call(cb, 3, 0)) {
    goto err;
  }
  for (;;) {
    /* When generating ridiculously small keys, we can get stuck
     * continually regenerating the same prime values. Check for
     * this and bail if it happens 3 times. */
    unsigned int degenerate = 0;
    do {
      if (!BN_generate_prime_ex(rsa->q, bitsq, cb)) {
        goto err;
      }
    } while ((BN_cmp(rsa->p, rsa->q) == 0) && (++degenerate < 3));
    if (degenerate == 3) {
      ok = 0; /* we set our own err */
      OPENSSL_PUT_ERROR(RSA, RSA_R_KEY_SIZE_TOO_SMALL);
      goto err;
    }
    if (!BN_sub(r2, rsa->q, BN_value_one()) ||
        !BN_gcd(r1, r2, rsa->e, ctx)) {
      goto err;
    }
    if (BN_is_one(r1)) {
      break;
    }
    if (!BN_GENCB_call(cb, 2, n++)) {
      goto err;
    }
  }
  if (!BN_GENCB_call(cb, 3, 1)) {
    goto err;
  }
  if (BN_cmp(rsa->p, rsa->q) < 0) {
    tmp = rsa->p;
    rsa->p = rsa->q;
    rsa->q = tmp;
  }
  BN_set_flags(rsa->p, BN_FLG_CONSTTIME);
  BN_set_flags(rsa->q, BN_FLG_CONSTTIME);

  /* calculate n */
  rsa->n = BN_new();
  if (rsa->n == NULL) {
    goto err;
  }
  if (!BN_mul(rsa->n, rsa->p, rsa->q, ctx)) {
    goto err;
  }

  /* calculate d */
  if (!BN_sub(r1, rsa->p, BN_value_one())) {
    goto err; /* p-1 */
  }
  if (!BN_sub(r2, rsa->q, BN_value_one())) {
    goto err; /* q-1 */
  }
  if (!BN_mul(r0, r1, r2, ctx)) {
    goto err; /* (p-1)(q-1) */
  }
  rsa->d = BN_new();
  if (rsa->d == NULL) {
    goto err;
  }
  BN_set_flags(r0, BN_FLG_CONSTTIME);
  if (!BN_mod_inverse(rsa->d, rsa->e, r0, ctx)) {
    goto err; /* d */
  }
  BN_set_flags(rsa->d, BN_FLG_CONSTTIME);

  /* calculate d mod (p-1) */
  rsa->dmp1 = BN_new();
  if (rsa->dmp1 == NULL) {
    goto err;
  }
  if (!BN_mod(rsa->dmp1, rsa->d, r1, ctx)) {
    goto err;
  }
  BN_set_flags(rsa->dmp1, BN_FLG_CONSTTIME);

  /* calculate d mod (q-1) */
  rsa->dmq1 = BN_new();
  if (rsa->dmq1 == NULL) {
    goto err;
  }
  if (!BN_mod(rsa->dmq1, rsa->d, r2, ctx)) {
    goto err;
  }
  BN_set_flags(rsa->dmq1, BN_FLG_CONSTTIME);

  /* calculate inverse of q mod p */
  rsa->iqmp = BN_new();
  if (rsa->iqmp == NULL) {
    goto err;
  }
  if (!BN_mod_inverse(rsa->iqmp, rsa->q, rsa->p, ctx)) {
    goto err;
  }
  BN_set_flags(rsa->iqmp, BN_FLG_CONSTTIME);

  if (!rsa_new_end(rsa, ctx)) {
    goto err;
  }

  ok = 1;

err:
  if (ok == -1) {
    OPENSSL_PUT_ERROR(RSA, ERR_LIB_BN);
    ok = 0;
  }
  if (ctx != NULL) {
    BN_CTX_end(ctx);
    BN_CTX_free(ctx);
  }
  if (!ok) {
    RSA_free(rsa);
    return NULL;
  }

  return rsa;
}<|MERGE_RESOLUTION|>--- conflicted
+++ resolved
@@ -378,21 +378,13 @@
     OPENSSL_PUT_ERROR(RSA, RSA_R_OUTPUT_BUFFER_TOO_SMALL);
     return 0;
   }
+
   if (in_len != rsa_size) {
     OPENSSL_PUT_ERROR(RSA, RSA_R_DATA_LEN_NOT_EQUAL_TO_MOD_LEN);
     return 0;
   }
-<<<<<<< HEAD
+
   if (!check_modulus_and_exponent_sizes(n, e, min_bits, max_bits)) {
-=======
-
-  if (in_len != rsa_size) {
-    OPENSSL_PUT_ERROR(RSA, RSA_R_DATA_LEN_NOT_EQUAL_TO_MOD_LEN);
-    return 0;
-  }
-
-  if (!check_modulus_and_exponent_sizes(rsa)) {
->>>>>>> 9902262a
     return 0;
   }
 
