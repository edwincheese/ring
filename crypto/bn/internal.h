--- conflicted
+++ resolved
@@ -153,6 +153,7 @@
 #define BN_MASK2h	(0xffffffff00000000UL)
 #define BN_MASK2h1	(0xffffffff80000000UL)
 #define BN_MONT_CTX_N0_LIMBS 1
+#define BN_MONT_CTX_N0(hi, lo) TOBN(hi, lo), 0
 #define BN_TBIT		(0x8000000000000000UL)
 #define TOBN(hi, lo) ((BN_ULONG)hi << 32 | lo)
 
@@ -172,6 +173,7 @@
  * of n0[1] and shorter R value would suffice for the others. However,
  * currently only the assembly files know which is which. */
 #define BN_MONT_CTX_N0_LIMBS 2
+#define BN_MONT_CTX_N0(hi, lo) TOBN(hi, lo)
 #define BN_TBIT		(0x80000000UL)
 #define TOBN(hi, lo) lo, hi
 
@@ -196,17 +198,6 @@
     sizeof(x) / sizeof(BN_ULONG), 0, BN_FLG_STATIC_DATA \
   }
 
-<<<<<<< HEAD
-=======
-#if defined(BN_ULLONG)
-#define Lw(t) (((BN_ULONG)(t))&BN_MASK2)
-#define Hw(t) (((BN_ULONG)((t)>>BN_BITS2))&BN_MASK2)
-#endif
-
-/* bn_set_words sets |bn| to the value encoded in the |num| words in |words|,
- * least significant word first. */
-int bn_set_words(BIGNUM *bn, const BN_ULONG *words, size_t num);
->>>>>>> 7fcbfdbd
 
 BN_ULONG bn_mul_add_words(BN_ULONG *rp, const BN_ULONG *ap, int num, BN_ULONG w);
 BN_ULONG bn_mul_words(BN_ULONG *rp, const BN_ULONG *ap, int num, BN_ULONG w);
@@ -227,7 +218,6 @@
  * the length of |a| minus the length of |b|. */
 int bn_cmp_part_words(const BN_ULONG *a, const BN_ULONG *b, int cl, int dl);
 
-<<<<<<< HEAD
 /* |num| must be at least 4, at least on x86.
  *
  * In other forks, |bn_mul_mont| returns an |int| indicating whether it
@@ -237,28 +227,7 @@
 void bn_mul_mont(BN_ULONG *rp, const BN_ULONG *ap, const BN_ULONG *bp,
                  const BN_ULONG *np, const BN_ULONG *n0, int num);
 
-/* On some 32-bit platforms, Montgomery multiplication is done using 64-bit
- * arithmetic with SIMD instructions. On such platforms, |BN_MONT_CTX::n0|
- * needs to be two words long. Only certain 32-bit platforms actually make use
- * of n0[1] and shorter R value would suffice for the others. However,
- * currently only the assembly files know which is which. */
-#if BN_BITS2 == 32
-#define BN_MONT_CTX_N0_LIMBS 2
-#define BN_MONT_CTX_N0(hi, lo) TOBN(hi, lo)
-#elif BN_BITS2 == 64
-#define BN_MONT_CTX_N0_LIMBS 1
-#define BN_MONT_CTX_N0(hi, lo) TOBN(hi, lo), 0
-=======
-int bn_mul_mont(BN_ULONG *rp, const BN_ULONG *ap, const BN_ULONG *bp,
-                const BN_ULONG *np, const BN_ULONG *n0, int num);
-
 uint64_t bn_mont_n0(const BIGNUM *n);
-
-#if defined(OPENSSL_X86_64) && defined(_MSC_VER)
-#define BN_UMULT_LOHI(low, high, a, b) ((low) = _umul128((a), (b), &(high)))
->>>>>>> 7fcbfdbd
-#endif
-
 
 static inline void bn_umult_lohi(BN_ULONG *low_out, BN_ULONG *high_out,
                                  BN_ULONG a, BN_ULONG b) {
