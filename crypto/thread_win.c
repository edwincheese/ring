/* Copyright (c) 2015, Google Inc.
 *
 * Permission to use, copy, modify, and/or distribute this software for any
 * purpose with or without fee is hereby granted, provided that the above
 * copyright notice and this permission notice appear in all copies.
 *
 * THE SOFTWARE IS PROVIDED "AS IS" AND THE AUTHOR DISCLAIMS ALL WARRANTIES
 * WITH REGARD TO THIS SOFTWARE INCLUDING ALL IMPLIED WARRANTIES OF
 * MERCHANTABILITY AND FITNESS. IN NO EVENT SHALL THE AUTHOR BE LIABLE FOR ANY
 * SPECIAL, DIRECT, INDIRECT, OR CONSEQUENTIAL DAMAGES OR ANY DAMAGES
 * WHATSOEVER RESULTING FROM LOSS OF USE, DATA OR PROFITS, WHETHER IN AN ACTION
 * OF CONTRACT, NEGLIGENCE OR OTHER TORTIOUS ACTION, ARISING OUT OF OR IN
 * CONNECTION WITH THE USE OR PERFORMANCE OF THIS SOFTWARE. */

#include "internal.h"

#if defined(OPENSSL_WINDOWS) && !defined(OPENSSL_NO_THREADS)

#include <assert.h>
#include <stdlib.h>
#include <string.h>

#include <openssl/mem.h>
#include <openssl/type_check.h>


union run_once_arg_t {
  void (*func)(void);
  void *data;
};

static void run_once(CRYPTO_once_t *once, void (*init)(union run_once_arg_t),
                     union run_once_arg_t arg) {
  /* Values must be aligned. */
  assert((((uintptr_t) once) & 3) == 0);

  /* This assumes that reading *once has acquire semantics. This should be true
   * on x86 and x86-64, where we expect Windows to run. */
#if !defined(OPENSSL_X86) && !defined(OPENSSL_X86_64)
#error "Windows once code may not work on other platforms." \
       "You can use InitOnceBeginInitialize on >=Vista"
#endif
  if (*once == 1) {
    return;
  }

  for (;;) {
    switch (InterlockedCompareExchange(once, 2, 0)) {
      case 0:
        /* The value was zero so we are the first thread to call |CRYPTO_once|
         * on it. */
        init(arg);
        /* Write one to indicate that initialisation is complete. */
        InterlockedExchange(once, 1);
        return;

      case 1:
        /* Another thread completed initialisation between our fast-path check
         * and |InterlockedCompareExchange|. */
        return;

      case 2:
        /* Another thread is running the initialisation. Switch to it then try
         * again. */
        SwitchToThread();
        break;

      default:
        abort();
    }
  }
}

static void call_once_init(union run_once_arg_t arg) {
  arg.func();
}

void CRYPTO_once(CRYPTO_once_t *in_once, void (*init)(void)) {
  union run_once_arg_t arg;
  arg.func = init;
  run_once(in_once, call_once_init, arg);
}

void CRYPTO_MUTEX_init(CRYPTO_MUTEX *lock) {
  if (!InitializeCriticalSectionAndSpinCount(lock, 0x400)) {
    abort();
  }
}

void CRYPTO_MUTEX_lock_write(CRYPTO_MUTEX *lock) {
  EnterCriticalSection(lock);
}

void CRYPTO_MUTEX_unlock(CRYPTO_MUTEX *lock) {
  LeaveCriticalSection(lock);
}

void CRYPTO_MUTEX_cleanup(CRYPTO_MUTEX *lock) {
  DeleteCriticalSection(lock);
}

static CRITICAL_SECTION g_destructors_lock;
static thread_local_destructor_t g_destructors[NUM_OPENSSL_THREAD_LOCALS];

static CRYPTO_once_t g_thread_local_init_once = CRYPTO_ONCE_INIT;
static DWORD g_thread_local_key;
static int g_thread_local_failed;

static void thread_local_init(void) {
  if (!InitializeCriticalSectionAndSpinCount(&g_destructors_lock, 0x400)) {
    g_thread_local_failed = 1;
    return;
  }
  g_thread_local_key = TlsAlloc();
  g_thread_local_failed = (g_thread_local_key == TLS_OUT_OF_INDEXES);
}

<<<<<<< HEAD
static void NTAPI thread_local_destructor(PVOID module,
                                          DWORD reason, PVOID reserved) {
  (void)module;
  (void)reserved;

  if (DLL_THREAD_DETACH != reason && DLL_PROCESS_DETACH != reason) {
=======
static void NTAPI thread_local_destructor(PVOID module, DWORD reason,
                                          PVOID reserved) {
  /* Only free memory on |DLL_THREAD_DETACH|, not |DLL_PROCESS_DETACH|. In
   * VS2015's debug runtime, the C runtime has been unloaded by the time
   * |DLL_PROCESS_DETACH| runs. See https://crbug.com/575795. This is consistent
   * with |pthread_key_create| which does not call destructors on process exit,
   * only thread exit. */
  if (reason != DLL_THREAD_DETACH) {
>>>>>>> feaa57d1
    return;
  }

  CRYPTO_once(&g_thread_local_init_once, thread_local_init);
  if (g_thread_local_failed) {
    return;
  }

  void **pointers = (void**) TlsGetValue(g_thread_local_key);
  if (pointers == NULL) {
    return;
  }

  thread_local_destructor_t destructors[NUM_OPENSSL_THREAD_LOCALS];

  EnterCriticalSection(&g_destructors_lock);
  memcpy(destructors, g_destructors, sizeof(destructors));
  LeaveCriticalSection(&g_destructors_lock);

  unsigned i;
  for (i = 0; i < NUM_OPENSSL_THREAD_LOCALS; i++) {
    if (destructors[i] != NULL) {
      destructors[i](pointers[i]);
    }
  }

  OPENSSL_free(pointers);
}

/* Thread Termination Callbacks.
 *
 * Windows doesn't support a per-thread destructor with its TLS primitives.
 * So, we build it manually by inserting a function to be called on each
 * thread's exit. This magic is from http://www.codeproject.com/threads/tls.asp
 * and it works for VC++ 7.0 and later.
 *
 * Force a reference to _tls_used to make the linker create the TLS directory
 * if it's not already there. (E.g. if __declspec(thread) is not used). Force
 * a reference to p_thread_callback_boringssl to prevent whole program
 * optimization from discarding the variable. */
#ifdef _WIN64
#pragma comment(linker, "/INCLUDE:_tls_used")
#pragma comment(linker, "/INCLUDE:p_thread_callback_boringssl")
#else
#pragma comment(linker, "/INCLUDE:__tls_used")
#pragma comment(linker, "/INCLUDE:_p_thread_callback_boringssl")
#endif

/* .CRT$XLA to .CRT$XLZ is an array of PIMAGE_TLS_CALLBACK pointers that are
 * called automatically by the OS loader code (not the CRT) when the module is
 * loaded and on thread creation. They are NOT called if the module has been
 * loaded by a LoadLibrary() call. It must have implicitly been loaded at
 * process startup.
 *
 * By implicitly loaded, I mean that it is directly referenced by the main EXE
 * or by one of its dependent DLLs. Delay-loaded DLL doesn't count as being
 * implicitly loaded.
 *
 * See VC\crt\src\tlssup.c for reference. */

/* The linker must not discard p_thread_callback_boringssl. (We force a reference
 * to this variable with a linker /INCLUDE:symbol pragma to ensure that.) If
 * this variable is discarded, the OnThreadExit function will never be
 * called. */
#ifdef _WIN64

/* .CRT section is merged with .rdata on x64 so it must be constant data. */
#pragma const_seg(".CRT$XLC")
/* When defining a const variable, it must have external linkage to be sure the
 * linker doesn't discard it. */
extern const PIMAGE_TLS_CALLBACK p_thread_callback_boringssl;
const PIMAGE_TLS_CALLBACK p_thread_callback_boringssl = thread_local_destructor;
/* Reset the default section. */
#pragma const_seg()

#else

#pragma data_seg(".CRT$XLC")
PIMAGE_TLS_CALLBACK p_thread_callback_boringssl = thread_local_destructor;
/* Reset the default section. */
#pragma data_seg()

#endif  /* _WIN64 */

void *CRYPTO_get_thread_local(thread_local_data_t index) {
  CRYPTO_once(&g_thread_local_init_once, thread_local_init);
  if (g_thread_local_failed) {
    return NULL;
  }

  void **pointers = TlsGetValue(g_thread_local_key);
  if (pointers == NULL) {
    return NULL;
  }
  return pointers[index];
}

int CRYPTO_set_thread_local(thread_local_data_t index, void *value,
                            thread_local_destructor_t destructor) {
  CRYPTO_once(&g_thread_local_init_once, thread_local_init);
  if (g_thread_local_failed) {
    destructor(value);
    return 0;
  }

  void **pointers = TlsGetValue(g_thread_local_key);
  if (pointers == NULL) {
    pointers = OPENSSL_malloc(sizeof(void *) * NUM_OPENSSL_THREAD_LOCALS);
    if (pointers == NULL) {
      destructor(value);
      return 0;
    }
    memset(pointers, 0, sizeof(void *) * NUM_OPENSSL_THREAD_LOCALS);
    if (TlsSetValue(g_thread_local_key, pointers) == 0) {
      OPENSSL_free(pointers);
      destructor(value);
      return 0;
    }
  }

  EnterCriticalSection(&g_destructors_lock);
  g_destructors[index] = destructor;
  LeaveCriticalSection(&g_destructors_lock);

  pointers[index] = value;
  return 1;
}

#endif  /* OPENSSL_WINDOWS && !OPENSSL_NO_THREADS */<|MERGE_RESOLUTION|>--- conflicted
+++ resolved
@@ -115,23 +115,17 @@
   g_thread_local_failed = (g_thread_local_key == TLS_OUT_OF_INDEXES);
 }
 
-<<<<<<< HEAD
 static void NTAPI thread_local_destructor(PVOID module,
                                           DWORD reason, PVOID reserved) {
   (void)module;
   (void)reserved;
 
-  if (DLL_THREAD_DETACH != reason && DLL_PROCESS_DETACH != reason) {
-=======
-static void NTAPI thread_local_destructor(PVOID module, DWORD reason,
-                                          PVOID reserved) {
   /* Only free memory on |DLL_THREAD_DETACH|, not |DLL_PROCESS_DETACH|. In
    * VS2015's debug runtime, the C runtime has been unloaded by the time
    * |DLL_PROCESS_DETACH| runs. See https://crbug.com/575795. This is consistent
    * with |pthread_key_create| which does not call destructors on process exit,
    * only thread exit. */
   if (reason != DLL_THREAD_DETACH) {
->>>>>>> feaa57d1
     return;
   }
 
